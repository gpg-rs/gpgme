--- conflicted
+++ resolved
@@ -14,11 +14,7 @@
 use keys::Key;
 use trust::TrustItem;
 use notation::{self, SignatureNotationIter};
-<<<<<<< HEAD
 use edit;
-use utils::{self, FdWriter};
-=======
->>>>>>> ce85dd4e
 use ops;
 use utils::{self, FdWriter, StrResult};
 
