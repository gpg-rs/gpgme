--- conflicted
+++ resolved
@@ -15,26 +15,6 @@
 
 use self::engine::EngineInfoGuard;
 
-<<<<<<< HEAD
-pub use self::error::{Result, Error, ErrorCode};
-pub use self::engine::{EngineInfo, EngineInfoGuard};
-pub use self::context::{Context, Keys, PassphraseCallback, ProgressCallback};
-pub use self::data::{DataEncoding, DataType, Data};
-pub use self::keys::{Validity, KeyAlgorithm, HashAlgorithm, Key, KeySignature, SubKey, UserId};
-pub use self::notation::{SignatureNotationFlags, SignatureNotation, NOTATION_HUMAN_READABLE,
-    NOTATION_CRITICAL};
-pub use self::edit::{StatusCode, EditorState, Editor, EditorWrapper};
-
-#[macro_use]
-mod utils;
-pub mod error;
-mod engine;
-mod context;
-mod data;
-mod keys;
-mod notation;
-pub mod edit;
-=======
 pub use gpg_error as error;
 pub use self::error::{Error, Result};
 pub use self::context::Context;
@@ -48,7 +28,7 @@
 pub mod keys;
 pub mod trust;
 pub mod notation;
->>>>>>> 43eab021
+pub mod edit;
 pub mod ops;
 
 /// Constants for use with `Token::get_dir_info`.
